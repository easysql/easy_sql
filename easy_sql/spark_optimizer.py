--- conflicted
+++ resolved
@@ -59,9 +59,5 @@
 def clear_temp_views(spark: SparkSession):
     for table in spark.catalog.listTables("default"):
         if table.isTemporary:
-<<<<<<< HEAD
-            print(f'dropping temp view {table.name}')
-=======
             print(f"dropping temp view {table.name}")
->>>>>>> 9595e637
             spark.catalog.dropTempView(table.name)