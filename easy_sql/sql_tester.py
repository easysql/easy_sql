--- conflicted
+++ resolved
@@ -8,16 +8,8 @@
 from datetime import datetime
 from typing import TYPE_CHECKING, Any, Callable, Dict, List, Optional, Tuple, Union
 
+import openpyxl
 from bson import json_util
-<<<<<<< HEAD
-from xlrd import Book, open_workbook
-=======
-import openpyxl
-from openpyxl.cell import Cell
-from openpyxl.workbook import Workbook
-from openpyxl.worksheet.worksheet import Worksheet
-
->>>>>>> 393c3ed9
 
 __all__ = ["SqlTester", "TableData", "TestCase", "WorkPath", "work_path", "SqlReader", "TableColumnTypes"]
 
@@ -27,9 +19,11 @@
 from easy_sql.sql_processor.backend.rdb import Col, RdbBackend
 
 if TYPE_CHECKING:
+    from openpyxl.cell import Cell
+    from openpyxl.workbook import Workbook
+    from openpyxl.worksheet.worksheet import Worksheet
     from pyspark.sql import SparkSession
     from pyspark.sql.types import StructType
-    from xlrd.sheet import Cell, Sheet
 
 debug_log_enable = True
 
@@ -417,14 +411,18 @@
             return datetime.strptime(value, format)
         return value
 
-    def parse_output(self, wb: Workbook, row_start_idx: int, rows: List[List[Cell]], table_column_types: TableColumnTypes):
+    def parse_output(
+        self, wb: Workbook, row_start_idx: int, rows: List[List[Cell]], table_column_types: TableColumnTypes
+    ):
         self.outputs.append(self.parse_table(wb, "OUTPUT", row_start_idx, rows, table_column_types))
 
-    def parse_input(self, wb: Workbook, row_start_idx: int, rows: List[List[Cell]], table_column_types: TableColumnTypes):
+    def parse_input(
+        self, wb: Workbook, row_start_idx: int, rows: List[List[Cell]], table_column_types: TableColumnTypes
+    ):
         self.inputs.append(self.parse_table(wb, "INPUT", row_start_idx, rows, table_column_types))
 
     def parse_table(
-            self, wb: Workbook, label: str, row_start_idx: int, rows: List[List[Cell]], table_column_types: TableColumnTypes
+        self, wb: Workbook, label: str, row_start_idx: int, rows: List[List[Cell]], table_column_types: TableColumnTypes
     ) -> TableData:
         cells = rows[0]
         if len(cells) < 2 or not cells[1].value or not str(cells[1].value).strip():
