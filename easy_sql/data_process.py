from __future__ import annotations

import os
import re
import urllib.parse
from datetime import datetime
from os import path
from typing import TYPE_CHECKING, Any, Dict, List, Optional

if TYPE_CHECKING:
    from easy_sql.sql_processor.backend import Backend

import click


def resolve_file(file_path: str, abs_path: bool = False) -> str:
    if file_path.lower().startswith("hdfs://"):
        # do not resolve if it is hdfs path
        return file_path
    base_path = os.path.abspath(os.curdir)
    if not path.exists(file_path):
        if path.exists(path.join(base_path, file_path)):
            file_path = path.join(base_path, file_path)
        elif path.exists(path.basename(file_path)):
            file_path = path.basename(file_path)
        else:
            raise Exception(f"file not found: {file_path}")
    if abs_path:
        file_path = path.abspath(file_path)
    if " " in file_path:
        parts = file_path.split("/")
        # Remove space inside file path, since spark will raise issue with this case.
        # We must ensure there is a soft link to the path with space removed to the end.
        file_path = "/".join([re.sub(r" .*$", "", part) for part in parts])
    return file_path


def resolve_files(files_path: str, abs_path: bool = False) -> str:
    return ",".join([resolve_file(f.strip(), abs_path) for f in files_path.split(",") if f.strip()])


def read_sql(sql_file: str):
    with open(resolve_file(sql_file)) as f:
        return f.read()


@click.command(name='data_process')
@click.option('--sql-file', '-f', type=str)
@click.option('--vars', '-v', type=str, required=False)
@click.option('--dry-run', type=str, required=False, help='if dry run, one of [true, 1, false, 0]')
@click.option('--print-command', '-p', is_flag=True)
def data_process(sql_file: str, vars: str, dry_run: str, print_command: bool):
    _data_process(sql_file, vars, dry_run, print_command)


<<<<<<< HEAD
def _data_process(sql_file: str, vars: Optional[str], dry_run: Optional[str], print_command: bool):
    if not sql_file.endswith('.sql'):
        raise Exception(f'sql_file must ends with .sql, found `{sql_file}`')
    dry_run = dry_run if dry_run is not None else '0'
=======
def _data_process(sql_file: str, vars: Optional[str], dry_run: Optional[str], print_command: bool) -> Optional[str]:
    if not sql_file.endswith(".sql"):
        raise Exception(f"sql_file must ends with .sql, found `{sql_file}`")
    dry_run = dry_run if dry_run is not None else "0"
>>>>>>> de21458c

    if print_command:
        command = shell_command(sql_file=sql_file, vars=vars, dry_run=dry_run)
        print(command)
        return command

    is_dry_run = dry_run in ["true", "1"]
    config = EasySqlConfig.from_sql(sql_file)

    from easy_sql.sql_processor import SqlProcessor

    def run_with_vars(backend: Backend, variables: Dict[str, Any]):
        vars_dict: Dict[str, Any] = dict(
            [
                (v.strip()[: v.strip().index("=")], urllib.parse.unquote_plus(v.strip()[v.strip().index("=") + 1 :]))
                for v in vars.split(",")
                if v.strip()
            ]
            if vars
            else []
        )
        variables.update(vars_dict)

        sql_processor = SqlProcessor(
            backend, config.sql, variables=variables, scala_udf_initializer=config.scala_udf_initializer
        )
        if config.udf_file_path:
            sql_processor.register_udfs_from_pyfile(
                resolve_file(config.udf_file_path) if "/" in config.udf_file_path else config.udf_file_path
            )
        if config.func_file_path:
            sql_processor.register_funcs_from_pyfile(
                resolve_file(config.func_file_path) if "/" in config.func_file_path else config.func_file_path
            )

        sql_processor.run(dry_run=is_dry_run)

    backend: Backend = create_sql_processor_backend(config.backend, config.sql, config.task_name, config.tables, config.flink_tables_file_path, config.customized_backend_conf, config.customized_easy_sql_conf)

    backend_is_bigquery = config.backend == "bigquery"
    pre_defined_vars = {"temp_db": backend.temp_schema if backend_is_bigquery else None}  # type: ignore
    try:
        run_with_vars(backend, pre_defined_vars)
    finally:
        backend.clean()


<<<<<<< HEAD
def create_sql_processor_backend(backend: str, sql: str, task_name: str, tables: List[str], flink_tables_file_path: str, customized_backend_con: List[str], customized_easy_sql_conf: List[str]) -> 'Backend':
    if backend == 'spark':
=======
def create_sql_processor_backend(backend_type: str, sql: str, task_name: str) -> Backend:
    if backend_type == "spark":
>>>>>>> de21458c
        from easy_sql.spark_optimizer import get_spark
        from easy_sql.sql_processor.backend import SparkBackend

        backend = SparkBackend(get_spark(task_name))
<<<<<<< HEAD
        exec_sql = lambda sql: backend.exec_native_sql(sql)
    elif backend == 'flink':
        from easy_sql.sql_processor.backend import FlinkBackend
        etl_type_batch = 'etl_type = batch'
        if customized_easy_sql_conf:
            etl_type = next(filter(lambda c: c[: c.index("=")] == 'etl_type', customized_easy_sql_conf), etl_type_batch)
        backend = FlinkBackend(etl_type[etl_type.index("=") + 1:].strip() if etl_type else etl_type_batch[etl_type_batch.index("=") + 1:].strip() == 'batch')
        if flink_tables_file_path:
            flink_tables_file_path = resolve_file(flink_tables_file_path, abs_path=True)
            if len(tables) > 0:
                conn = get_conn_from_flink_tables_file_path(flink_tables_file_path, tables)
                from easy_sql.sql_processor.backend.rdb import _exec_sql
                exec_sql = lambda sql: _exec_sql(conn, sql)
            else:
                exec_sql = lambda sql: backend.exec_native_sql(sql)
            backend.register_tables(flink_tables_file_path, tables)
        else:
            exec_sql = lambda sql: backend.exec_native_sql(sql)
    elif backend == 'maxcompute':
        odps_parms = {'access_id': 'xx', 'secret_access_key': 'xx', 'project': 'xx', 'endpoint': 'xx'}
        from easy_sql.sql_processor.backend.maxcompute import MaxComputeBackend, _exec_sql
        backend = MaxComputeBackend(**odps_parms)
        exec_sql = lambda sql: _exec_sql(backend.conn, sql)  # noqa: E731
    elif backend in ["postgres", "clickhouse", "bigquery"]:
=======
        exec_sql = lambda sql: backend.exec_native_sql(sql)  # noqa: E731
    elif backend_type == "maxcompute":
        odps_params = {"access_id": "xx", "secret_access_key": "xx", "project": "xx", "endpoint": "xx"}
        from easy_sql.sql_processor.backend.maxcompute import (
            MaxComputeBackend,
            _exec_sql,
        )

        backend = MaxComputeBackend(**odps_params)  # type: ignore
        exec_sql = lambda sql: _exec_sql(backend.conn, sql)  # type: ignore # noqa: E731
    elif backend_type in ["postgres", "clickhouse", "bigquery"]:
>>>>>>> de21458c
        from easy_sql.sql_processor.backend.rdb import RdbBackend, _exec_sql

        if backend_type == "postgres":
            assert "PG_URL" in os.environ, "Must set PG_URL env var to run an ETL with postgres backend."
            backend = RdbBackend(os.environ["PG_URL"])
        elif backend_type == "clickhouse":
            assert (
                "CLICKHOUSE_URL" in os.environ
            ), "Must set CLICKHOUSE_URL env var to run an ETL with Clickhouse backend."
            backend = RdbBackend(os.environ["CLICKHOUSE_URL"])
        elif backend_type == "bigquery":
            assert (
                "BIGQUERY_CREDENTIAL_FILE" in os.environ
            ), "Must set BIGQUERY_CREDENTIAL_FILE env var to run an ETL with BigQuery backend."
            backend = RdbBackend("bigquery://", credentials=os.environ["BIGQUERY_CREDENTIAL_FILE"])
        else:
            raise Exception(f"unsupported backend: {backend_type}")
        exec_sql = lambda sql: _exec_sql(backend.conn, sql)  # noqa: E731
    else:
        raise Exception("Unsupported backend found: " + backend_type)

    prepare_sql_list = []
    for line in sql.split("\n"):
        if re.match(r"^-- \s*prepare-sql:.*$", line):
            prepare_sql_list.append(line[line.index("prepare-sql:") + len("prepare-sql:") :].strip())
    for prepare_sql in prepare_sql_list:
        exec_sql(prepare_sql)

    return backend


class EasySqlConfig:
<<<<<<< HEAD

    def __init__(self, sql_file: str, sql: str, backend: str, customized_backend_conf: List[str], customized_easy_sql_conf: List[str],
                 udf_file_path: str, func_file_path: str, scala_udf_initializer: str, tables: List[str], flink_tables_file_path: str):
=======
    def __init__(
        self,
        sql_file: Optional[str],
        sql: str,
        backend: str,
        customized_backend_conf: List[str],
        customized_easy_sql_conf: List[str],
        udf_file_path: Optional[str],
        func_file_path: Optional[str],
        scala_udf_initializer: Optional[str],
    ):
>>>>>>> de21458c
        self.sql_file = sql_file
        self.sql = sql
        self.backend = backend
        self.customized_backend_conf, self.customized_easy_sql_conf = customized_backend_conf, customized_easy_sql_conf
        self.udf_file_path, self.func_file_path, self.flink_tables_file_path = udf_file_path, func_file_path, flink_tables_file_path
        self.scala_udf_initializer = scala_udf_initializer
        self.tables = tables

    @staticmethod
    def from_sql(sql_file: Optional[str] = None, sql: Optional[str] = None) -> EasySqlConfig:  # type: ignore
        assert sql_file is not None or sql is not None, "sql_file or sql must be set"
        sql: str = read_sql(sql_file) if sql_file else sql  # type: ignore
        sql_lines = sql.split("\n")  # type: ignore

<<<<<<< HEAD
        backend = _parse_backend(sql)
        tables = _parse_tables(sql)
=======
        backend = _parse_backend(sql)  # type: ignore
>>>>>>> de21458c

        customized_backend_conf: List[str] = []
        customized_easy_sql_conf: List[str] = []
        for line in sql_lines:
            if re.match(r"^-- \s*config:.*$", line):
                config_value = line[line.index("config:") + len("config:") :].strip()
                if config_value.strip().lower().startswith("easy_sql."):
                    customized_easy_sql_conf += [config_value[len("easy_sql.") :]]
                else:
                    customized_backend_conf += [config_value]

        udf_file_path, func_file_path, scala_udf_initializer, flink_tables_file_path = None, None, None, None
        for c in customized_easy_sql_conf:
            if c.startswith('udf_file_path'):
                udf_file_path = c[c.index('=') + 1:].strip()
            if c.startswith('func_file_path'):
                func_file_path = c[c.index('=') + 1:].strip()
            if c.startswith('flink_tables_file_path'):
                flink_tables_file_path = c[c.index('=') + 1:].strip()
            if c.startswith("scala_udf_initializer"):
                scala_udf_initializer = c[c.index("=") + 1 :].strip()
        return EasySqlConfig(sql_file, sql, backend, customized_backend_conf, customized_easy_sql_conf, udf_file_path, func_file_path, scala_udf_initializer, tables, flink_tables_file_path)

    @property
    def spark_submit(self):
        # 默认情况下使用系统中默认spark版本下的spark-submit
        # sql代码中指定了easy_sql.spark_submit时，优先级高于default配置
        spark_submit = "spark-submit"
        for c in self.customized_easy_sql_conf:
            if c.startswith("spark_submit"):
                spark_submit = c[c.index("=") + 1 :].strip()
        return spark_submit

    @property
    def flink(self):
        # 默认情况下使用系统中默认flink版本下的flink
        # sql代码中指定了easy_sql.flink时，优先级高于default配置
        flink = "flink"
        for c in self.customized_easy_sql_conf:
            if c.startswith("flink_run"):
                flink = c[c.index("=") + 1 :].strip()
        return flink

    @property
    def task_name(self):
        assert self.sql_file is not None
        sql_name = path.basename(self.sql_file)[:-4]
        return f'{sql_name}_{datetime.now().strftime("%Y%m%d%H%M%S")}'

    def spark_conf_command_args(self) -> List[str]:
        # config 的优先级：1. sql 代码里的 config 优先级高于这里的 default 配置
        # 对于数组类的 config，sql 代码里的 config 会添加进来，而不是覆盖默认配置
        assert self.sql_file is not None
        default_conf = [
            "spark.master=local[2]",
            "spark.submit.deployMode=client",
            f"spark.app.name={self.task_name}",
            "spark.sql.warehouse.dir=/tmp/spark-warehouse-localdw",
            'spark.driver.extraJavaOptions="-Dderby.system.home=/tmp/spark-warehouse-metastore'
            ' -Dderby.stream.error.file=/tmp/spark-warehouse-metastore.log"',
            f'spark.files="{resolve_file(self.sql_file, abs_path=True)}'
            f'{"," + resolve_file(self.udf_file_path, abs_path=True) if self.udf_file_path else ""}'
            f'{"," + resolve_file(self.func_file_path, abs_path=True) if self.func_file_path else ""}'
            '"',
        ]
        customized_conf_keys = [c[: c.index("=")] for c in self.customized_backend_conf]
        customized_backend_conf = self.customized_backend_conf.copy()

        args = []
        for conf in default_conf:
            conf_key = conf[: conf.index("=")].strip()
            if conf_key not in customized_conf_keys:
                args.append(f"--conf {conf}")
            else:
                customized_conf = [conf for conf in customized_backend_conf if conf.startswith(conf_key)][0]
                if conf_key in ["spark.files", "spark.jars", "spark.submit.pyFiles"]:
                    customized_values = [
                        resolve_file(val.strip(), abs_path=True)
                        for val in customized_conf[customized_conf.index("=") + 1 :].strip('"').split(",")
                        if val.strip()
                    ]
                    default_values = [v for v in conf[conf.index("=") + 1 :].strip('"').split(",") if v]
                    args.append(f'--conf {conf_key}="{",".join(set(default_values + customized_values))}"')
                else:
                    args.append(f"--conf {customized_conf}")
                customized_backend_conf.remove(customized_conf)

        args += [f"--conf {c}" for c in customized_backend_conf]
        return args

    def flink_conf_command_args(self) -> List[str]:
        # config 的优先级：1. sql 代码里的 config 优先级高于这里的 default 配置
        # 对于数组类的 config，sql 代码里的 config 会添加进来，而不是覆盖默认配置
        default_conf = [
            'parallelism=1',
            f'pyFiles={resolve_file(self.sql_file, abs_path=True)}'
            f'{"," + resolve_file(self.udf_file_path, abs_path=True) if self.udf_file_path else ""}'
            f'{"," + resolve_file(self.func_file_path, abs_path=True) if self.func_file_path else ""}',
        ]
        customized_conf_keys = [c[: c.index("=")] for c in self.customized_backend_conf]
        customized_backend_conf = self.customized_backend_conf.copy()

        args = []
        for conf in default_conf:
            conf_key = conf[: conf.index("=")].strip()
            if conf_key not in customized_conf_keys:
                args.append(f'--{conf_key} {conf[conf.index("=") + 1 :].strip()}')
            else:
                customized_conf = [conf for conf in customized_backend_conf if conf.startswith(conf_key)][0]
                if conf_key in ["jarfile", "pyFiles"]:
                    customized_values = [
                        resolve_file(val.strip(), abs_path=True)
                        for val in customized_conf[customized_conf.index("=") + 1 :].strip('"').split(",")
                        if val.strip()
                    ]
                    default_values = [v for v in conf[conf.index("=") + 1 :].strip('"').split(",") if v]
                    args.append(f'--{conf_key} {",".join(set(default_values + customized_values))}')
                else:
                    args.append(f'--{conf_key} {customized_conf[customized_conf.index("=") + 1 :].strip()}')
                customized_backend_conf.remove(customized_conf)

        args += [f'--{conf[: conf.index("=")].strip()} {conf[conf.index("=") + 1 :].strip()}' for conf in customized_backend_conf]
        return args


def shell_command(sql_file: str, vars: Optional[str], dry_run: str):
    config = EasySqlConfig.from_sql(sql_file)

    if config.backend == "spark":
        return (
            f'{config.spark_submit} {" ".join(config.spark_conf_command_args())} "{path.abspath(__file__)}" '
            f"-f {sql_file} --dry-run {dry_run} "
            f'{"-v " + vars if vars else ""} '
        )
    elif config.backend == "flink":
        return (
            f'{config.flink} run {" ".join(config.flink_conf_command_args())} '
            f'--python "{path.abspath(__file__)}" '
            f"-f {sql_file} --dry-run {dry_run} "
            f'{"-v " + vars if vars else ""} '
        )
    else:
        raise Exception("No need to print shell command for non-spark backends")


def _parse_backend(sql: str):
    sql_lines = sql.split("\n")

    backend = "spark"
    for line in sql_lines:
        if re.match(r"^-- \s*backend:.*$", line):
            backend = line[line.index("backend:") + len("backend:") :].strip().split(" ")[0]
            break
    supported_backends = ['spark', 'postgres', 'clickhouse', 'maxcompute', 'bigquery', 'flink']
    if backend not in supported_backends:
        raise Exception(f"unsupported backend `${backend}`, all supported backends are: {supported_backends}")
    return backend

def _parse_tables(sql: str):
    sql_lines = sql.split("\n")
    INPUTS = 'inputs:'
    OUTPUTS = 'outputs:'
    tables = []
    for line in sql_lines:
        if re.match(rf"^-- \s*{INPUTS}.*$", line):
            tables += line[line.index(INPUTS) + len(INPUTS) :].split(',')
        elif re.match(rf"^-- \s*{OUTPUTS}.*$", line):
            tables += line[line.index(OUTPUTS) + len(OUTPUTS) :].split(',')
    return list(set(map(lambda t: t.strip(), tables)))

def get_conn_from_flink_tables_file_path(flink_tables_file_path: str, tables: List[str]):
    db_url = retrieve_test_db_url_from_flink_tables_file_path(flink_tables_file_path, tables)
    from sqlalchemy import create_engine
    from sqlalchemy.engine.base import Connection, Engine
    engine: Engine = create_engine(db_url, isolation_level="AUTOCOMMIT", pool_size=1)
    conn: Connection = engine.connect()
    return conn


def retrieve_test_db_url_from_flink_tables_file_path(flink_tables_file_path: str, tables: List[str]):
    if flink_tables_file_path and os.path.exists(flink_tables_file_path):
        with open(flink_tables_file_path, "r") as f:
            import json
            config = json.loads(f.read())
            database = config['databases'][0]
            table = tables[0]
            table_config = next(filter(lambda t: t['name'] == table.strip().split('.')[1], database['tables']), None)
            connector = next(filter(lambda conn: conn['name'] == table_config['connector']['name'], database['connectors']), None)
            assert connector and connector['options']['connector'] == 'jdbc'
            base_url = connector['options']['url']
            username = connector['options']['username']
            password = connector['options']['password']
            split_expr = "://"
            split_expr_index = base_url.index(split_expr)
            db_type = base_url[5:split_expr_index]
            url = f"{db_type}{split_expr}{username}:{password}@{base_url[split_expr_index + len(split_expr) :]}"
            return url

if __name__ == "__main__":
    # test cases:
    # print(shell_command('source/dm/dm_source.sales_count.spark.sql', '20210505', 'day', '1', 'test-task', 'test-task', None, None, None)) # noqa: B950
    # print(shell_command('sales/dm/indicator/sql/dm_sales.order_count.sql', '20210505', 'day', '1', 'test-task', 'test-task',
    #                     None, None, None, None, None, '1').replace('--conf', '\n --conf'))
    # print(shell_command('sales/samples/dm_source.sales_count.ch.sql', '20210505', 'day', '1', 'test-task', 'test-task',
    #                     None, None, None, None, '1').replace('--conf', '\n --conf'))
    # print(shell_command('sales/samples/aws_glue_sample.sql', '20210505', 'day', '1', 'test-task', 'test-task', None,
    #                     'sales/etl_generator.py', 'sales/samples/aws_funcs.py', '', '1').replace('--conf', '\n --conf'))
    # print(shell_command('sales/samples/dm_source.sales_count.mc.sql', '20220301', 'day', '1', 'test-task', 'test-task',
    #                     None, None, None, None, '1').replace('--conf', '\n --conf'))
    data_process()<|MERGE_RESOLUTION|>--- conflicted
+++ resolved
@@ -53,17 +53,10 @@
     _data_process(sql_file, vars, dry_run, print_command)
 
 
-<<<<<<< HEAD
-def _data_process(sql_file: str, vars: Optional[str], dry_run: Optional[str], print_command: bool):
-    if not sql_file.endswith('.sql'):
-        raise Exception(f'sql_file must ends with .sql, found `{sql_file}`')
-    dry_run = dry_run if dry_run is not None else '0'
-=======
-def _data_process(sql_file: str, vars: Optional[str], dry_run: Optional[str], print_command: bool) -> Optional[str]:
+def _data_process(sql_file: str, vars: Optional[str], dry_run: Optional[str], print_command: bool)-> Optional[str]:
     if not sql_file.endswith(".sql"):
         raise Exception(f"sql_file must ends with .sql, found `{sql_file}`")
     dry_run = dry_run if dry_run is not None else "0"
->>>>>>> de21458c
 
     if print_command:
         command = shell_command(sql_file=sql_file, vars=vars, dry_run=dry_run)
@@ -111,25 +104,19 @@
         backend.clean()
 
 
-<<<<<<< HEAD
-def create_sql_processor_backend(backend: str, sql: str, task_name: str, tables: List[str], flink_tables_file_path: str, customized_backend_con: List[str], customized_easy_sql_conf: List[str]) -> 'Backend':
-    if backend == 'spark':
-=======
-def create_sql_processor_backend(backend_type: str, sql: str, task_name: str) -> Backend:
+def create_sql_processor_backend(backend_type: str, sql: str, task_name: str, tables: List[str], flink_tables_file_path: Optional[str], customized_backend_con: List[str], customized_easy_sql_conf: List[str]) -> Backend:
     if backend_type == "spark":
->>>>>>> de21458c
         from easy_sql.spark_optimizer import get_spark
         from easy_sql.sql_processor.backend import SparkBackend
 
         backend = SparkBackend(get_spark(task_name))
-<<<<<<< HEAD
-        exec_sql = lambda sql: backend.exec_native_sql(sql)
-    elif backend == 'flink':
+        exec_sql = lambda sql: backend.exec_native_sql(sql)  # noqa: E731
+    elif backend_type == 'flink':
         from easy_sql.sql_processor.backend import FlinkBackend
-        etl_type_batch = 'etl_type = batch'
+        etl_type = 'etl_type = batch'
         if customized_easy_sql_conf:
-            etl_type = next(filter(lambda c: c[: c.index("=")] == 'etl_type', customized_easy_sql_conf), etl_type_batch)
-        backend = FlinkBackend(etl_type[etl_type.index("=") + 1:].strip() if etl_type else etl_type_batch[etl_type_batch.index("=") + 1:].strip() == 'batch')
+            etl_type = next(filter(lambda c: c[: c.index("=")] == 'etl_type', customized_easy_sql_conf), etl_type)
+        backend = FlinkBackend(etl_type[etl_type.index("=") + 1:].strip() == 'batch')
         if flink_tables_file_path:
             flink_tables_file_path = resolve_file(flink_tables_file_path, abs_path=True)
             if len(tables) > 0:
@@ -141,14 +128,6 @@
             backend.register_tables(flink_tables_file_path, tables)
         else:
             exec_sql = lambda sql: backend.exec_native_sql(sql)
-    elif backend == 'maxcompute':
-        odps_parms = {'access_id': 'xx', 'secret_access_key': 'xx', 'project': 'xx', 'endpoint': 'xx'}
-        from easy_sql.sql_processor.backend.maxcompute import MaxComputeBackend, _exec_sql
-        backend = MaxComputeBackend(**odps_parms)
-        exec_sql = lambda sql: _exec_sql(backend.conn, sql)  # noqa: E731
-    elif backend in ["postgres", "clickhouse", "bigquery"]:
-=======
-        exec_sql = lambda sql: backend.exec_native_sql(sql)  # noqa: E731
     elif backend_type == "maxcompute":
         odps_params = {"access_id": "xx", "secret_access_key": "xx", "project": "xx", "endpoint": "xx"}
         from easy_sql.sql_processor.backend.maxcompute import (
@@ -159,7 +138,6 @@
         backend = MaxComputeBackend(**odps_params)  # type: ignore
         exec_sql = lambda sql: _exec_sql(backend.conn, sql)  # type: ignore # noqa: E731
     elif backend_type in ["postgres", "clickhouse", "bigquery"]:
->>>>>>> de21458c
         from easy_sql.sql_processor.backend.rdb import RdbBackend, _exec_sql
 
         if backend_type == "postgres":
@@ -192,11 +170,6 @@
 
 
 class EasySqlConfig:
-<<<<<<< HEAD
-
-    def __init__(self, sql_file: str, sql: str, backend: str, customized_backend_conf: List[str], customized_easy_sql_conf: List[str],
-                 udf_file_path: str, func_file_path: str, scala_udf_initializer: str, tables: List[str], flink_tables_file_path: str):
-=======
     def __init__(
         self,
         sql_file: Optional[str],
@@ -207,8 +180,9 @@
         udf_file_path: Optional[str],
         func_file_path: Optional[str],
         scala_udf_initializer: Optional[str],
+        tables: List[str], 
+        flink_tables_file_path: Optional[str],
     ):
->>>>>>> de21458c
         self.sql_file = sql_file
         self.sql = sql
         self.backend = backend
@@ -223,12 +197,8 @@
         sql: str = read_sql(sql_file) if sql_file else sql  # type: ignore
         sql_lines = sql.split("\n")  # type: ignore
 
-<<<<<<< HEAD
         backend = _parse_backend(sql)
         tables = _parse_tables(sql)
-=======
-        backend = _parse_backend(sql)  # type: ignore
->>>>>>> de21458c
 
         customized_backend_conf: List[str] = []
         customized_easy_sql_conf: List[str] = []
@@ -322,6 +292,7 @@
     def flink_conf_command_args(self) -> List[str]:
         # config 的优先级：1. sql 代码里的 config 优先级高于这里的 default 配置
         # 对于数组类的 config，sql 代码里的 config 会添加进来，而不是覆盖默认配置
+        assert self.sql_file is not None
         default_conf = [
             'parallelism=1',
             f'pyFiles={resolve_file(self.sql_file, abs_path=True)}'
@@ -409,6 +380,7 @@
 
 
 def retrieve_test_db_url_from_flink_tables_file_path(flink_tables_file_path: str, tables: List[str]):
+    url = ''
     if flink_tables_file_path and os.path.exists(flink_tables_file_path):
         with open(flink_tables_file_path, "r") as f:
             import json
@@ -416,6 +388,7 @@
             database = config['databases'][0]
             table = tables[0]
             table_config = next(filter(lambda t: t['name'] == table.strip().split('.')[1], database['tables']), None)
+            assert table_config
             connector = next(filter(lambda conn: conn['name'] == table_config['connector']['name'], database['connectors']), None)
             assert connector and connector['options']['connector'] == 'jdbc'
             base_url = connector['options']['url']
@@ -425,7 +398,7 @@
             split_expr_index = base_url.index(split_expr)
             db_type = base_url[5:split_expr_index]
             url = f"{db_type}{split_expr}{username}:{password}@{base_url[split_expr_index + len(split_expr) :]}"
-            return url
+    return url
 
 if __name__ == "__main__":
     # test cases:
