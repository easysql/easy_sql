from __future__ import annotations

import re
import time
from datetime import datetime
from random import random
from typing import TYPE_CHECKING, Any, Callable, Dict, List, Optional, Tuple, Union

from ...logger import logger
from ..common import SqlProcessorAssertionError
from .base import Backend, Partition, Row, SaveMode, Table, TableMeta
from .sql_dialect import SqlDialect, SqlExpr
from .sql_dialect.bigquery import BqSqlDialect
from .sql_dialect.clickhouse import ChSqlDialect
from .sql_dialect.postgres import PgSqlDialect

__all__ = ["RdbBackend", "SqlExpr"]

from ...udf import udfs
from .base import Col

if TYPE_CHECKING:
    from sqlalchemy.engine import ResultProxy
    from sqlalchemy.engine.base import Connection, Engine
    from sqlalchemy.engine.reflection import Inspector
    from sqlalchemy.sql.elements import TextClause


class TimeLog:
    time_took_tpl = "time took: {time_took:.3f}s"

    def __init__(self, start_log: str, end_log_tpl: str):
        self.start_log = start_log
        self.end_log_tpl = end_log_tpl
        self.start_dt = None

    def __enter__(self):
        logger.info(self.start_log)
        self.start_dt = datetime.now()

    def __exit__(self, exc_type, exc_val, exc_tb):
        time_took = (datetime.now() - self.start_dt).total_seconds()
        logger.info(self.end_log_tpl.format(time_took=time_took))


def _exec_sql(conn, sql: Union[str, TextClause, List[str]], *args, **kwargs) -> ResultProxy:
    from sqlalchemy.sql.elements import TextClause

    conn: Connection = conn
    with TimeLog(
        f"start to execute sql: {sql}, kwargs={kwargs}", f"end to execute sql({TimeLog.time_took_tpl}): {sql}"
    ):
        if isinstance(sql, (str, TextClause)):
            return conn.execute(sql, *args, **kwargs)
        else:
            execute_result = None
            for each_sql in sql:
                each_sql = each_sql.strip()
                if each_sql:
                    execute_result = conn.execute(each_sql, *args, **kwargs)
            return execute_result


def _quote_str(x):
    return f"'{x}'" if isinstance(x, str) else f"{x}"


class RdbTable(Table):
    def __init__(self, backend, sql: str, actions: List[Tuple] = None):
        self.backend: RdbBackend = backend
        self.db_config: SqlDialect = backend.sql_dialect
        self.sql = sql
        self._exec_sql = lambda sql: _exec_sql(self.backend.conn, sql)
        self._actions = actions or []

        self._temp_table_time_prefix = lambda: f"t_{round(time.time() * 1000)}_{int(random() * 100000):04d}"
        self._is_simple_query = lambda sql: re.match(r"^select \* from [\w.]+$", sql)
        self._table_name_of_simple_query = lambda sql: re.match(r"select \* from ([\w.]+)", sql).group(1)

    @staticmethod
    def from_table_meta(backend, table_meta: TableMeta):
        table = RdbTable(backend, f"select * from {table_meta.get_full_table_name(backend.temp_schema)}")
        if table_meta.has_partitions():
            for pt in table_meta.partitions:
                if pt.field not in table.field_names():
                    table = table.with_column(pt.field, backend.sql_expr.for_value(pt.value))
                else:
                    if pt.value is not None:
                        logger.warning(
                            f"partition column already exists in table {table_meta.table_name}, but right now we"
                            f" provided a new value {pt.value} for partition column {pt.field}. Will ignore it."
                        )
        return table

    def _execute_actions(self):
        for action in self._actions:
            if action[0] == "limit":
                count = action[1]
                with TimeLog(
                    f"start to execute action: {action}", f"end to execute action({TimeLog.time_took_tpl}): {action}"
                ):
                    prefix = f"{self._temp_table_time_prefix()}"
                    limit_result_table_name = f"{prefix}_limit_{count}"
                    if self._is_simple_query(self.sql):
                        temp_table_name = self._table_name_of_simple_query(self.sql)
                        self._exec_sql(
                            self.backend.sql_dialect.create_view_sql(
                                limit_result_table_name, f"select * from {temp_table_name} limit {count}"
                            )
                        )
                    else:
                        temp_table_name = f"{prefix}_limit_{count}_source"
                        self._exec_sql(self.backend.sql_dialect.create_view_sql(temp_table_name, self.sql))
                        self._exec_sql(
                            self.backend.sql_dialect.create_view_sql(
                                limit_result_table_name,
                                f"select * from {self.backend.temp_schema}.{temp_table_name} limit {count}",
                            )
                        )
                    self.sql = f"select * from {self.backend.temp_schema}.{limit_result_table_name}"
            elif action[0] == "newcol":
                name, value = action[1], action[2]
                with TimeLog(
                    f"start to execute action: {action}", f"end to execute action({TimeLog.time_took_tpl}): {action}"
                ):
                    prefix = self._temp_table_time_prefix()
                    # for pg: max table name chars allowed is 63, the max length is 55 for newcol_table_name
                    newcol_table_name = f"{prefix}_newcol_{name[:30]}"
                    if self._is_simple_query(self.sql):
                        temp_table_name = self._table_name_of_simple_query(self.sql)
                        field_names = self._field_names(temp_table_name)
                        select_sql = f'select {", ".join(field_names)}, {value} as {name} from {temp_table_name}'
                    else:
                        # for pg: max table name chars allowed is 63, the max length is 62 for newcol_table_name
                        temp_table_name = f"{prefix}_newcol_{name[:30]}_source"
                        self._exec_sql(self.db_config.create_view_sql(temp_table_name, self.sql))
                        field_names = self._field_names(f"{self.backend.temp_schema}.{temp_table_name}")
                        select_sql = (
                            f'select {", ".join(field_names)}, {value} as {name} from'
                            f" {self.backend.temp_schema}.{temp_table_name}"
                        )

                    self._exec_sql(self.db_config.create_view_sql(newcol_table_name, select_sql))
                    self.sql = f"select * from {self.backend.temp_schema}.{newcol_table_name}"
            else:
                raise SqlProcessorAssertionError(f"unsupported action: {action}")
        self._actions = []

    def is_empty(self) -> bool:
        return self.count() == 0

    def field_names(self) -> List[str]:
        self._execute_actions()
        if self._is_simple_query(self.sql):
            temp_table_name = self._table_name_of_simple_query(self.sql)
            return self._field_names(temp_table_name)
        prefix = f"{self._temp_table_time_prefix()}"
        field_names_result_table_name = f"{prefix}_field_names"
        self._exec_sql(self.backend.sql_dialect.create_view_sql(field_names_result_table_name, self.sql))
        return self._field_names(f"{self.backend.temp_schema}.{field_names_result_table_name}")

    def _field_names(self, table_name: str) -> List[str]:
        result: ResultProxy = self._exec_sql(f"select * from {table_name} limit 0")
        result.close()
        return list(result.keys())

    def first(self) -> RdbRow:
        all_action_are_limit = all([action[0] == "limit" for action in self._actions])
        if all_action_are_limit:
            min_limit = min([action[1] for action in self._actions]) if len(self._actions) > 0 else 1

            result: ResultProxy = self._exec_sql(self.sql)
            if min_limit <= 0:
                return RdbRow(list(result.keys()), None)
            with TimeLog(
                f"start to fetch first row: {self.sql}", f"end to fetch first row({TimeLog.time_took_tpl}): {self.sql}"
            ):
                row = result.first()
            return RdbRow(list(result.keys()), row)

        self._execute_actions()

        result: ResultProxy = self._exec_sql(self.sql)
        with TimeLog(
            f"start to fetch first row: {self.sql}", f"end to fetch first row({TimeLog.time_took_tpl}): {self.sql}"
        ):
            row = result.first()
        return RdbRow(list(result.keys()), row)

    def limit(self, count: int) -> RdbTable:
        return RdbTable(self.backend, self.sql, self._actions + [("limit", count)])

    def with_column(self, name: str, value: any) -> RdbTable:
        return RdbTable(self.backend, self.sql, self._actions + [("newcol", name, value)])

    def collect(self) -> List[RdbRow]:
        return self._collect()

    def _collect(self, row_count: int = None) -> List[RdbRow]:
        self._execute_actions()

        result: ResultProxy = self._exec_sql(self.sql)
        # collect at most 1000 rows for now
        max_rows = 1000 if row_count is None else row_count
        with TimeLog(
            f"start to fetch first row: {self.sql}", f"end to fetch first row({TimeLog.time_took_tpl}): {self.sql}"
        ):
            try:
                rows = result.fetchmany(max_rows)
            except Exception as e:
                print("result.fetchmany(max_rows) found error: ", e)
                if e.args[0] == "This result object does not return rows. It has been closed automatically.":
                    return []
                else:
                    raise e
        if row_count is None and len(rows) == max_rows:
            logger.warning(
                f"found {max_rows} items, but there may be more, will only fetch {max_rows} items at most for sql:"
                f" {self.sql}"
            )
        rows = [RdbRow(list(result.keys()), row) for row in rows]
        result.close()
        return rows

    def show(self, count: int = 20):
        keys = self.field_names()
        rows = self._collect(count)
        print("\t".join(keys))
        for row in rows:
            print("\t".join([_quote_str(item) for item in row]))

    def count(self) -> int:
        temp_table_name = self.resolve_to_temp_table()
        return self._exec_sql(f"select count(1) from {self.backend.temp_schema}.{temp_table_name}").first()[0]

    def resolve_to_temp_table(self) -> str:
        self._execute_actions()
        if self._is_simple_query(self.sql) and "." not in self._table_name_of_simple_query(self.sql):
            temp_table_name = self._table_name_of_simple_query(self.sql)
        else:
            prefix = self._temp_table_time_prefix()
            temp_table_name = f"{prefix}_count"
            self._exec_sql(self.db_config.create_view_sql(temp_table_name, self.sql))
        self.sql = f"select * from {self.backend.temp_schema}.{temp_table_name}"
        return temp_table_name

    def save_to_temp_table(self, name: str):
        temp_table_name = self.resolve_to_temp_table()
        if temp_table_name != name:
            if "." in name:
                raise SqlProcessorAssertionError(
                    "renaming should only happen in temp database, "
                    f"so name must be pure TABLE_NAME when renaming tables, found: {name}"
                )
            if temp_table_name != name:
                if self.backend.table_exists(TableMeta(name)):
                    raise SqlProcessorAssertionError(
                        "we are trying to replace an existing temp table, it is not supported right now. table name:"
                        f" {name}"
                    )
                self._exec_sql(
                    self.db_config.create_view_sql(name, f"select * from {self.backend.temp_schema}.{temp_table_name}")
                )

    def save_to_table(self, target_table: TableMeta):
        if self.backend.table_exists(target_table):
            raise SqlProcessorAssertionError("does not support to save to an existing table")

        temp_table_name = self.resolve_to_temp_table()

        field_names = self.field_names()
        for pt in target_table.partitions:
            if pt.field not in field_names:
                raise Exception(
                    f"does not found partition field `{pt.field}` in source table for target table"
                    f" {target_table.table_name}, all fields are in source table: {field_names}"
                )

        cols = self.backend.inspector.get_columns(temp_table_name, self.backend.temp_schema)
        db = target_table.table_name[: target_table.table_name.index(".")]
        self._exec_sql(self.db_config.create_db_sql(db))
        self._exec_sql(
            self.db_config.create_table_with_partitions_sql(target_table.table_name, cols, target_table.partitions)
        )

        target_table_name = target_table.get_full_table_name(self.backend.temp_schema)

        partitions_to_save = self._get_save_partitions(target_table, temp_table_name)

        if not self.db_config.create_partition_automatically():
            source_table_name = f"{self.backend.temp_schema}.{temp_table_name}"
            sqls = self.db_config.create_partitions_with_data_sqls(
                source_table_name, target_table_name, [col["name"] for col in cols], partitions_to_save
            )
            for sql in sqls:
                self._exec_sql(sql)
        else:
            cols = [col["name"] for col in cols]
            col_names = ", ".join(cols)
            converted_col_names = ", ".join(
                self.db_config.convert_pt_col_expr(cols, [pt.field for pt in target_table.partitions])
            )
            if not partitions_to_save:
                self._exec_sql(
                    self.db_config.insert_data_sql(
                        target_table_name,
                        col_names,
                        f"select {converted_col_names} from {self.backend.temp_schema}.{temp_table_name}",
                        [],
                    )
                )
            for partitions in partitions_to_save:
                filter_expr = " and ".join(
                    [f"{pt.field} = {self.backend.sql_expr.for_value(pt.value)}" for pt in partitions]
                )
                self._exec_sql(
                    self.db_config.insert_data_sql(
                        target_table_name,
                        col_names,
                        f"select {converted_col_names} from {self.backend.temp_schema}.{temp_table_name} where"
                        f" {filter_expr}",
                        partitions,
                    )
                )

    def _get_save_partitions(self, target_table, temp_table_name):
        partitions_to_save = [target_table.partitions] if target_table.partitions else []
        if target_table.has_dynamic_partition():
            partition_values = self.backend.exec_sql(
                f'select distinct {", ".join([p.field for p in target_table.partitions])} '
                f"from {self.backend.temp_schema}.{temp_table_name}"
            ).collect()
            partitions_to_save = [
                [Partition(p.field, v[i]) for i, p in enumerate(target_table.partitions)] for v in partition_values
            ]
        return partitions_to_save


class RdbRow(Row):
    def __init__(self, cols: List[str], values: Optional[Tuple]):
        self._cols = cols
        from decimal import Decimal

        # case decimal to float in order for later comparing (to ensure type consistency)
        self._values = tuple([float(v) if isinstance(v, Decimal) else v for v in values])

    def as_dict(self):
        return None if self._values is None else dict(zip(self._cols, self._values))

    def as_tuple(self):
        return self._values

    def __eq__(self, other: RdbRow):
        if (
            not isinstance(
                other,
                (
                    RdbRow,
                    tuple,
                ),
            )
            or other is None
        ):
            return False
        if isinstance(other, RdbRow):
            return other._cols == self._cols and other._values == self._values
        elif isinstance(other, tuple):
            return other == self._values

    def __str__(self):
        return f'({", ".join([f"{k}={_quote_str(v)}" for k, v in zip(self._cols, self._values)])})'

    def __getitem__(self, i):
        return self._values[i]

    def __repr__(self):
        return "RdbRow" + str(self)


class RdbBackend(Backend):
    """table_partitions_table_name;
    means the table name which save the static partition info for all partition tables in data warehouse,
    for now need support backend type: [clickhouse]
    others backend has another method to manage static partition info or just support static partition"""

    def __init__(
        self,
        url: str,
        credentials: str = None,
        sql_expr: SqlExpr = None,
        partitions_table_name="dataplat.__table_partitions__",
    ):
        self.partitions_table_name = partitions_table_name
        self.url, self.credentials = url, credentials
        self.sql_expr = sql_expr or SqlExpr()
        self.__init_inner(self.url, self.credentials)

    def __init_inner(self, url: str, credentials: str = None):
        from sqlalchemy import create_engine

        self.temp_schema = f"sp_temp_{int(time.mktime(time.gmtime()))}_{int(random() * 10000):04d}"

        self.backend_type, self.is_pg, self.is_ch, self.is_bq = None, False, False, False
        self.sql_dialect: SqlDialect = None
        if url.startswith("postgresql://"):
            self.backend_type, self.is_pg = "pg", True
            self.sql_dialect = PgSqlDialect(self.sql_expr)
            self.engine: Engine = create_engine(url, isolation_level="AUTOCOMMIT", pool_size=1)
            self.conn: Connection = self.engine.connect()
            _exec_sql(self.conn, self.sql_dialect.create_db_sql(self.temp_schema))
            _exec_sql(self.conn, self.sql_dialect.use_db_sql(self.temp_schema))
        elif url.startswith("clickhouse://") or url.startswith("clickhouse+native://"):
            self.backend_type, self.is_ch = "ch", True
            self.sql_dialect = ChSqlDialect(self.sql_expr, self.partitions_table_name)

            engine: Engine = create_engine(url, pool_size=1)
            conn: Connection = engine.connect()
            _exec_sql(conn, self.sql_dialect.create_db_sql(self.temp_schema))

            self._create_partitions_table(conn)

            conn.close()

            url_parts = url.split("?")
            url_params = "" if len(url_parts) == 1 else f"?{url_parts[1]}"
            url_raw_parts = url_parts[0].split("/")
            if len(url_raw_parts) == 4:  # db in url
                url_raw_parts = url_raw_parts[:-1]
            elif len(url_raw_parts) == 3:  # db not in url
                pass
            else:
                raise Exception(f"unrecognized url: {url}")
            url = f'{"/".join(url_raw_parts + [self.temp_schema])}{url_params}'

            self.engine: Engine = create_engine(url, pool_size=1)
            self.conn: Connection = self.engine.connect()
        elif url.startswith("bigquery://"):
            self.backend_type, self.is_bq = "bq", True
            self.sql_dialect = BqSqlDialect(self.temp_schema, self.sql_expr)
            self.engine: Engine = create_engine(url, credentials_path=credentials)
            self.conn: Connection = self.engine.connect()
            _exec_sql(self.conn, self.sql_dialect.create_db_sql(self.temp_schema))

    def _create_partitions_table(self, conn):
        cols = [
            {"name": "db_name", "type": "String"},
            {"name": "table_name", "type": "String"},
            {"name": "partition_value", "type": "String"},
            {"name": "last_modified_time", "type": "DateTime"},
        ]
        partitions = [Partition(field="db_name")]
        db_name = self.partitions_table_name.split(".")[0]
        _exec_sql(conn, self.sql_dialect.create_db_sql(db_name))
        _exec_sql(conn, self.sql_dialect.create_table_with_partitions_sql(self.partitions_table_name, cols, partitions))

    @property
    def inspector(self):
        from sqlalchemy import inspect

        # inspector object has cache built-in, so we should recreate the object if required
        inspector: Inspector = inspect(self.engine)
        return inspector

    def reset(self):
        if self.conn:
            try:  # noqa: SIM105
                self.conn.close()
            except Exception:
                pass
        if self.engine:
            try:  # noqa: SIM105
                self.engine.dispose()
            except Exception:
                pass
        self.__init_inner(self.url, self.credentials)

    def init_udfs(self, *args, **kwargs):
        self.register_udfs(udfs.get_udfs(self.backend_type))

    def register_udfs(self, funcs: Dict[str, Callable[[], Union[str, List[str]]]]):
        for udf_sql_creator in funcs.values():
            sql = udf_sql_creator()
            sqls = sql if isinstance(sql, list) else [sql]
            for sql in sqls:
                _exec_sql(self.conn, sql)

    def create_empty_table(self):
        return RdbTable(self, "")

    def exec_native_sql(self, sql: str) -> Any:
        return _exec_sql(self.conn, sql)

    def exec_sql(self, sql: str) -> RdbTable:
        return RdbTable(self, sql)

    def _tables(self, db: str) -> List[str]:
        all_tables = _exec_sql(self.conn, self.sql_dialect.get_tables_sql(db)).fetchall()
        return sorted([table[0] for table in all_tables])

    def _dbs(self) -> List[str]:
        all_schemas = _exec_sql(self.conn, self.sql_dialect.get_dbs_sql()).fetchall()
        return sorted([schema[0] for schema in all_schemas])

    def temp_tables(self) -> List[str]:
        return self._tables(self.temp_schema)

    def clear_cache(self):
        pass

    def clean(self):
        logger.info(f"clean temp db: {self.temp_schema}")
        _exec_sql(self.conn, self.sql_dialect.drop_db_sql(self.temp_schema))

    def clear_temp_tables(self, exclude: List[str] = None):
        from sqlalchemy.exc import ProgrammingError

        for table in self.temp_tables():
            if table not in exclude:
                print(f"dropping temp table {table}")
                try:
                    _exec_sql(self.conn, self.sql_dialect.drop_view_sql(table))
                except ProgrammingError as e:
                    if re.match(r'.*view ".*" does not exist', e.args[0]):
                        # Since we will drop view cascade in pg, so some view might already be dropped.
                        # It will raise the view-not-exist error, we just ignore this kind of error.
                        pass
                    else:
                        raise e

    def create_temp_table(self, table: RdbTable, name: str):
        logger.info(f"create_temp_table with: table={table}, name={name}")
        table.save_to_temp_table(name)

    def create_cache_table(self, table: RdbTable, name: str):
        logger.info(f"create_cache_table with: table={table}, name={name}")
        table.save_to_temp_table(name)

    def broadcast_table(self, table: RdbTable, name: str):
        logger.info(f"broadcast_table with: table={table}, name={name}")
        table.save_to_temp_table(name)

<<<<<<< HEAD
    def table_exists(self, table: TableMeta):
        schema, table_name = table.dbname, table.pure_table_name
        schema = schema or self.temp_schema
        return table_name in self._tables(schema)
=======
    def db_exists(self, db_name: str) -> bool:
        return db_name in self._dbs()

    def table_exists(self, table: "TableMeta"):
        db_name, table_name = table.dbname, table.pure_table_name
        db_name = db_name or self.temp_schema
        return self.db_exists(db_name) and table_name in self._tables(db_name)
>>>>>>> 393c3ed9

    def refresh_table_partitions(self, table: TableMeta):
        if self.sql_dialect.support_native_partition():
            native_partitions_sql, extract_partition_cols = self.sql_dialect.native_partitions_sql(table.table_name)
            pt_cols = extract_partition_cols(_exec_sql(self.conn, native_partitions_sql))
            table.update_partitions([Partition(col) for col in pt_cols])
        # no need to do anything, if the db does not support partition

    def _get_save_partitions(self, original_source_table, source_table, target_table):
        # if original_source_table has dynamic partitions , it will generate multi partitions
        # if original_source_table has static partitions, it will generate only one partition which is target_table.partitions
        save_partitions_list = []
        if original_source_table.has_dynamic_partition():  # dynamic partitions (partition retrieved from real table)
            pt_cols = [pt.field for pt in original_source_table.partitions]
            pt_values_list = _exec_sql(
                self.conn,
                f'select distinct {", ".join(pt_cols)} from {source_table.get_full_table_name(self.temp_schema)}',
            ).fetchall()
            for pt_values in pt_values_list:
                save_partitions_list.append([Partition(field, value) for field, value in zip(pt_cols, pt_values)])
        else:  # static partitions (partition specified in sql file)
            save_partitions_list.append(target_table.partitions)
        return save_partitions_list

    def save_table(
        self, source_table: TableMeta, target_table: TableMeta, save_mode: SaveMode, create_target_table: bool
    ):
        logger.info(
            f"save table with: source_table={source_table}, target_table={target_table}, "
            f"save_mode={save_mode}, create_target_table={create_target_table}"
        )

        if not self.sql_dialect.support_static_partition():
            if not self.db_exists(target_table.dbname) and create_target_table:
                _exec_sql(self.conn, self.sql_dialect.create_db_sql(target_table.dbname))
            _exec_sql(self.conn, self.sql_dialect.create_pt_meta_table_sql(target_table.dbname))

        if not self.table_exists(target_table) and not create_target_table:
            raise Exception(
                f"target table {target_table.table_name} does not exist, and create_target_table is False, "
                f"cannot save table {source_table.table_name} to {target_table.table_name}"
            )

        source_table = source_table.clone_with_partitions(target_table.partitions)
        if not self.table_exists(target_table) and create_target_table:
            RdbTable.from_table_meta(self, source_table).save_to_table(target_table)
            return

        inspector = self.inspector
        target_cols = inspector.get_columns(target_table.pure_table_name, target_table.dbname or self.temp_schema)
        original_source_table = source_table
        source_table = TableMeta(RdbTable.from_table_meta(self, source_table).resolve_to_temp_table())
        source_cols = inspector.get_columns(source_table.pure_table_name, source_table.dbname or self.temp_schema)
        logger.info(
            f"ensure cols match for source_table {source_table.table_name} and target_table {target_table.table_name}"
        )
        self._ensure_contain_target_cols(source_cols, target_cols)

        full_target_table_name = target_table.get_full_table_name(self.temp_schema)
        col_names = ", ".join([col["name"] for col in target_cols])
        if save_mode == SaveMode.overwrite:
            # write data to temp table to support the case when read from and write to the same table
            temp_table_name = f"{full_target_table_name}__temp"
            _exec_sql(self.conn, self.sql_dialect.drop_table_sql(temp_table_name))
            RdbTable.from_table_meta(self, source_table).save_to_table(target_table.clone_with_name(temp_table_name))
            if original_source_table.has_partitions():
                save_partitions = self._get_save_partitions(original_source_table, source_table, target_table)
                for save_partition in save_partitions:
                    _exec_sql(self.conn, self.sql_dialect.delete_partition_sql(target_table.table_name, save_partition))
                    if not self.sql_dialect.create_partition_automatically():
                        _exec_sql(
                            self.conn, self.sql_dialect.create_partition_sql(full_target_table_name, save_partition)
                        )

                    filter_expr = " and ".join(
                        [f"{pt.field} = {self.sql_expr.for_value(pt.value)}" for pt in save_partition]
                    )
                    _exec_sql(
                        self.conn,
                        self.sql_dialect.insert_data_sql(
                            full_target_table_name,
                            col_names,
                            f"select {col_names} from {temp_table_name} where {filter_expr}",
                            save_partition,
                        ),
                    )
                _exec_sql(self.conn, self.sql_dialect.drop_table_sql(temp_table_name))
            else:
                _exec_sql(self.conn, self.sql_dialect.drop_table_sql(full_target_table_name))
                _exec_sql(self.conn, self.sql_dialect.rename_table_sql(temp_table_name, full_target_table_name))

        elif save_mode == SaveMode.append:
            if original_source_table.has_partitions():
                save_partitions = self._get_save_partitions(original_source_table, source_table, target_table)
                for save_partition in save_partitions:
                    if not self.sql_dialect.create_partition_automatically():
                        _exec_sql(
                            self.conn,
                            self.sql_dialect.create_partition_sql(full_target_table_name, save_partition, True),
                        )
                    _exec_sql(
                        self.conn,
                        self.sql_dialect.insert_data_sql(
                            full_target_table_name,
                            col_names,
                            f"select {col_names} from {source_table.get_full_table_name(self.temp_schema)}",
                            save_partition,
                        ),
                    )
            else:
                _exec_sql(
                    self.conn,
                    self.sql_dialect.insert_data_sql(
                        full_target_table_name,
                        col_names,
                        f"select {col_names} from {source_table.get_full_table_name(self.temp_schema)}",
                        [],
                    ),
                )

        else:
            raise SqlProcessorAssertionError(f"unknown save mode {save_mode}")

    def _ensure_contain_target_cols(self, source_cols: List[Dict], target_cols: List[Dict]):
        source_cols = [(col["name"],) for col in source_cols]
        target_cols = [(col["name"],) for col in target_cols]
        if not set(target_cols).issubset(set(source_cols)):
            raise Exception(
                f"source_cols does not contain target_cols: source_cols={source_cols}, target_cols={target_cols}"
            )

    def create_table_with_data(
        self, full_table_name: str, values: List[List[Any]], schema: List[Col], partitions: List[Partition]
    ):
        db, _ = full_table_name[: full_table_name.index(".")], full_table_name[full_table_name.index(".") + 1 :]
        _exec_sql(self.conn, self.sql_dialect.create_db_sql(db))
        _exec_sql(
            self.conn,
            self.sql_dialect.create_table_with_partitions_sql(
                full_table_name, [col.as_dict() for col in schema], partitions
            ),
        )
        cols = [col.name for col in schema]
        pt_cols = [p.field for p in partitions]
        pt_values_list = [[row[cols.index(p)] for p in pt_cols] for row in values]
        partitions = {
            tuple([Partition(field, value) for field, value in zip(pt_cols, pt_values)]) for pt_values in pt_values_list
        }
        if partitions and not self.sql_dialect.create_partition_automatically():
            for partition in partitions:
                if partition:
                    _exec_sql(self.conn, self.sql_dialect.create_partition_sql(full_table_name, list(partition)))
        from sqlalchemy.sql import text

        converted_col_names = ", ".join(self.sql_dialect.convert_pt_col_expr([f":{col}" for col in cols], pt_cols))
        stmt = text(f'insert into {full_table_name} ({", ".join(cols)}) VALUES ({converted_col_names})')
        for v in values:
            _exec_sql(self.conn, stmt, **{col: _v for _v, col in zip(v, cols)})

        if partitions and not self.sql_dialect.support_static_partition():
            _exec_sql(self.conn, self.sql_dialect.create_pt_meta_table_sql(db))
            for partition in partitions:
                if partition:
                    _exec_sql(self.conn, self.sql_dialect.insert_pt_metadata_sql(full_table_name, list(partition)))

    def create_temp_table_with_data(self, table_name: str, values: List[List[Any]], schema: List[Col]):
        _exec_sql(
            self.conn,
            self.sql_dialect.create_table_with_partitions_sql(table_name, [col.as_dict() for col in schema], []),
        )
        cols = [col.name for col in schema]
        from sqlalchemy.sql import text

        stmt = text(f'insert into {table_name} ({", ".join(cols)}) VALUES ({", ".join([f":{col}" for col in cols])})')
        for v in values:
<<<<<<< HEAD
            _exec_sql(self.conn, stmt, **{col: _v for _v, col in zip(v, cols)})
=======
            _exec_sql(self.conn, stmt, **dict([(col, _v) for _v, col in zip(v, cols)]))

    def _overwrite(
        self, source_table: str, target_table: str, original_source_table: "TableMeta", target_cols: List[Dict]
    ):
        col_names = ", ".join([col["name"] for col in target_cols])
        full_target_table_name = target_table.get_full_table_name(self.temp_schema)
        # write data to temp table to support the case when read from and write to the same table
        temp_table_name = f"{full_target_table_name}__temp"
        _exec_sql(self.conn, self.sql_dialect.drop_table_sql(temp_table_name))
        if self.table_exists(target_table):
            _exec_sql(
                self.conn,
                self.sql_dialect.create_table_like_sql(
                    temp_table_name, target_table.table_name, target_table.partitions
                ),
            )
        RdbTable.from_table_meta(self, source_table).save_to_table(target_table.clone_with_name(temp_table_name))
        if original_source_table.has_partitions():
            save_partitions = self._get_save_partitions(original_source_table, source_table, target_table)
            for save_partition in save_partitions:
                _exec_sql(self.conn, self.sql_dialect.delete_partition_sql(target_table.table_name, save_partition))
                if not self.sql_dialect.create_partition_automatically():
                    _exec_sql(self.conn, self.sql_dialect.create_partition_sql(full_target_table_name, save_partition))

                if self.sql_dialect.support_move_individual_partition():
                    _exec_sql(
                        self.conn,
                        self.sql_dialect.move_data_sql(full_target_table_name, temp_table_name, save_partition),
                    )
                else:
                    filter_expr = " and ".join(
                        [f"{pt.field} = {self.sql_expr.for_value(pt.value)}" for pt in save_partition]
                    )
                    _exec_sql(
                        self.conn,
                        self.sql_dialect.insert_data_sql(
                            full_target_table_name,
                            col_names,
                            f"select {col_names} from {temp_table_name} where {filter_expr}",
                            save_partition,
                        ),
                    )
            _exec_sql(self.conn, self.sql_dialect.drop_table_sql(temp_table_name))
        else:
            _exec_sql(self.conn, self.sql_dialect.drop_table_sql(full_target_table_name))
            _exec_sql(self.conn, self.sql_dialect.rename_table_sql(temp_table_name, full_target_table_name))

    def _append(
        self, source_table: str, target_table: str, original_source_table: "TableMeta", target_cols: List[Dict]
    ) -> None:
        col_names = ", ".join([col["name"] for col in target_cols])
        full_target_table_name = target_table.get_full_table_name(self.temp_schema)
        if original_source_table.has_partitions():
            save_partitions = self._get_save_partitions(original_source_table, source_table, target_table)
            for save_partition in save_partitions:
                if not self.sql_dialect.create_partition_automatically():
                    _exec_sql(
                        self.conn,
                        self.sql_dialect.create_partition_sql(full_target_table_name, save_partition, True),
                    )
                filter_expr = " and ".join(
                    [f"{pt.field} = {self.sql_expr.for_value(pt.value)}" for pt in save_partition]
                )
                _exec_sql(
                    self.conn,
                    self.sql_dialect.insert_data_sql(
                        full_target_table_name,
                        col_names,
                        f"select {col_names} from {source_table.get_full_table_name(self.temp_schema)} where {filter_expr}",
                        save_partition,
                    ),
                )
        else:
            _exec_sql(
                self.conn,
                self.sql_dialect.insert_data_sql(
                    full_target_table_name,
                    col_names,
                    f"select {col_names} from {source_table.get_full_table_name(self.temp_schema)}",
                    [],
                ),
            )
>>>>>>> 393c3ed9
<|MERGE_RESOLUTION|>--- conflicted
+++ resolved
@@ -539,20 +539,13 @@
         logger.info(f"broadcast_table with: table={table}, name={name}")
         table.save_to_temp_table(name)
 
-<<<<<<< HEAD
-    def table_exists(self, table: TableMeta):
-        schema, table_name = table.dbname, table.pure_table_name
-        schema = schema or self.temp_schema
-        return table_name in self._tables(schema)
-=======
     def db_exists(self, db_name: str) -> bool:
         return db_name in self._dbs()
 
-    def table_exists(self, table: "TableMeta"):
+    def table_exists(self, table: TableMeta):
         db_name, table_name = table.dbname, table.pure_table_name
         db_name = db_name or self.temp_schema
         return self.db_exists(db_name) and table_name in self._tables(db_name)
->>>>>>> 393c3ed9
 
     def refresh_table_partitions(self, table: TableMeta):
         if self.sql_dialect.support_native_partition():
@@ -728,13 +721,10 @@
 
         stmt = text(f'insert into {table_name} ({", ".join(cols)}) VALUES ({", ".join([f":{col}" for col in cols])})')
         for v in values:
-<<<<<<< HEAD
             _exec_sql(self.conn, stmt, **{col: _v for _v, col in zip(v, cols)})
-=======
-            _exec_sql(self.conn, stmt, **dict([(col, _v) for _v, col in zip(v, cols)]))
 
     def _overwrite(
-        self, source_table: str, target_table: str, original_source_table: "TableMeta", target_cols: List[Dict]
+        self, source_table: str, target_table: str, original_source_table: TableMeta, target_cols: List[Dict]
     ):
         col_names = ", ".join([col["name"] for col in target_cols])
         full_target_table_name = target_table.get_full_table_name(self.temp_schema)
@@ -780,7 +770,7 @@
             _exec_sql(self.conn, self.sql_dialect.rename_table_sql(temp_table_name, full_target_table_name))
 
     def _append(
-        self, source_table: str, target_table: str, original_source_table: "TableMeta", target_cols: List[Dict]
+        self, source_table: str, target_table: str, original_source_table: TableMeta, target_cols: List[Dict]
     ) -> None:
         col_names = ", ".join([col["name"] for col in target_cols])
         full_target_table_name = target_table.get_full_table_name(self.temp_schema)
@@ -800,7 +790,8 @@
                     self.sql_dialect.insert_data_sql(
                         full_target_table_name,
                         col_names,
-                        f"select {col_names} from {source_table.get_full_table_name(self.temp_schema)} where {filter_expr}",
+                        f"select {col_names} from {source_table.get_full_table_name(self.temp_schema)} where"
+                        f" {filter_expr}",
                         save_partition,
                     ),
                 )
@@ -813,5 +804,4 @@
                     f"select {col_names} from {source_table.get_full_table_name(self.temp_schema)}",
                     [],
                 ),
-            )
->>>>>>> 393c3ed9
+            )