--- conflicted
+++ resolved
@@ -157,7 +157,7 @@
     def clone_with_partitions(self, partitions: List[Partition]) -> TableMeta:
         return TableMeta(self.table_name, partitions)
 
-    def __parse_table_name(self) -> Tuple[Optional[str], str]:
+    def __parse_table_name(self) -> Tuple[Optional[str], Optional[str], str]:
         if self.table_name.find(".") != -1:
             resolve_names = self.table_name.split(".")
             if len(resolve_names) == 2:
@@ -176,13 +176,10 @@
     def has_dynamic_partition(self):
         return any([pt.value is None for pt in self.partitions])
 
-<<<<<<< HEAD
-    def get_full_table_name(self, temp_db: str = None):
-        return f"{self.catalog_name}.{self.dbname or temp_db}.{self.pure_table_name}" if self.catalog_name else f"{self.dbname or temp_db}.{self.pure_table_name}"
-=======
     def get_full_table_name(self, temp_db: Optional[str] = None):
-        return f"{self.dbname or temp_db}.{self.pure_table_name}"
->>>>>>> de21458c
+        return f"{self.catalog_name}.{self.dbname or temp_db}.{self.pure_table_name}" \
+            if self.catalog_name \
+            else f"{self.dbname or temp_db}.{self.pure_table_name}"
 
 
 class Table:
