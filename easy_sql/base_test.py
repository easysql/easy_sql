--- conflicted
+++ resolved
@@ -15,13 +15,8 @@
 from .logger import log_time
 
 
-<<<<<<< HEAD
-def should_run_integration_test(key: str = None):
+def should_run_integration_test(key: Optional[str] = None):
     if key is None or key in ["pg", "ch", "mc", "bq", "flink_hive"]:
-=======
-def should_run_integration_test(key: Optional[str] = None):
-    if key is None or key in ["pg", "ch", "mc", "bq"]:
->>>>>>> de21458c
         return False
     return True
 
